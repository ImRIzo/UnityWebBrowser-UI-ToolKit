{
  "name": "uwb.pages",
  "version": "0.0.0",
  "license": "MIT",
  "scripts": {
    "start": "vite",
    "build": "tsc && vite build",
    "preview": "vite preview"
  },
  "devDependencies": {
<<<<<<< HEAD
    "@types/node": "^20.4.8",
    "typescript": "^5.1.3",
    "vite": "^4.4.9",
=======
    "@types/node": "^20.2.5",
    "typescript": "^5.1.6",
    "vite": "^4.3.9",
>>>>>>> 400b045e
    "vite-plugin-html": "^3.2.0",
    "vite-plugin-singlefile": "^0.13.5"
  }
}<|MERGE_RESOLUTION|>--- conflicted
+++ resolved
@@ -8,15 +8,9 @@
     "preview": "vite preview"
   },
   "devDependencies": {
-<<<<<<< HEAD
     "@types/node": "^20.4.8",
-    "typescript": "^5.1.3",
+    "typescript": "^5.1.6",
     "vite": "^4.4.9",
-=======
-    "@types/node": "^20.2.5",
-    "typescript": "^5.1.6",
-    "vite": "^4.3.9",
->>>>>>> 400b045e
     "vite-plugin-html": "^3.2.0",
     "vite-plugin-singlefile": "^0.13.5"
   }
