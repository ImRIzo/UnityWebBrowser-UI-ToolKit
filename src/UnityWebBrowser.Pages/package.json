{
  "name": "uwb.pages",
  "version": "0.0.0",
  "license": "MIT",
  "type": "module",
  "scripts": {
    "start": "vite",
    "build": "tsc && vite build",
    "preview": "vite preview"
  },
  "devDependencies": {
    "@types/node": "^20.11.24",
<<<<<<< HEAD
    "typescript": "^5.1.6",
    "vite": "^5.3.5",
=======
    "typescript": "^5.5.4",
    "vite": "^5.1.4",
>>>>>>> 2b04690a
    "vite-plugin-html": "^3.2.0",
    "vite-plugin-singlefile": "^2.0.0"
  }
}<|MERGE_RESOLUTION|>--- conflicted
+++ resolved
@@ -10,13 +10,8 @@
   },
   "devDependencies": {
     "@types/node": "^20.11.24",
-<<<<<<< HEAD
-    "typescript": "^5.1.6",
+    "typescript": "^5.5.4",
     "vite": "^5.3.5",
-=======
-    "typescript": "^5.5.4",
-    "vite": "^5.1.4",
->>>>>>> 2b04690a
     "vite-plugin-html": "^3.2.0",
     "vite-plugin-singlefile": "^2.0.0"
   }
