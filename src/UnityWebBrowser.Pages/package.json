{
  "name": "uwb.pages",
  "version": "0.0.0",
  "license": "MIT",
  "scripts": {
    "start": "vite",
    "build": "tsc && vite build",
    "preview": "vite preview"
  },
  "devDependencies": {
<<<<<<< HEAD
    "typescript": "^4.7.2",
    "vite": "^2.9.12",
=======
    "typescript": "^4.7.4",
    "vite": "^2.9.9",
>>>>>>> 191c9321
    "vite-plugin-html": "^3.2.0",
    "vite-plugin-singlefile": "^0.7.2"
  }
}<|MERGE_RESOLUTION|>--- conflicted
+++ resolved
@@ -8,13 +8,8 @@
     "preview": "vite preview"
   },
   "devDependencies": {
-<<<<<<< HEAD
-    "typescript": "^4.7.2",
+    "typescript": "^4.7.4",
     "vite": "^2.9.12",
-=======
-    "typescript": "^4.7.4",
-    "vite": "^2.9.9",
->>>>>>> 191c9321
     "vite-plugin-html": "^3.2.0",
     "vite-plugin-singlefile": "^0.7.2"
   }
