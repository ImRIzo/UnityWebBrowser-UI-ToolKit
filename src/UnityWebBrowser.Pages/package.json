--- conflicted
+++ resolved
@@ -8,13 +8,8 @@
     "preview": "vite preview"
   },
   "devDependencies": {
-<<<<<<< HEAD
-    "typescript": "^4.6.3",
+    "typescript": "^4.6.4",
     "vite": "^2.9.8",
-=======
-    "typescript": "^4.6.4",
-    "vite": "^2.9.5",
->>>>>>> 6a51da99
     "vite-plugin-html": "^3.2.0",
     "vite-plugin-singlefile": "^0.7.2"
   }
