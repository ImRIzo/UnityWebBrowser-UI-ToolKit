<Project Sdk="Microsoft.NET.Sdk">

    <PropertyGroup>
        <TargetFramework>net8.0</TargetFramework>
        <Nullable>enable</Nullable>

        <IsPackable>false</IsPackable>
    </PropertyGroup>

    <ItemGroup>
<<<<<<< HEAD
        <PackageReference Include="Microsoft.NET.Test.Sdk" Version="17.10.0" />
        <PackageReference Include="NUnit" Version="4.2.2" />
=======
        <PackageReference Include="Microsoft.NET.Test.Sdk" Version="17.11.0" />
        <PackageReference Include="NUnit" Version="4.1.0" />
>>>>>>> 9029adce
        <PackageReference Include="NUnit3TestAdapter" Version="4.6.0" />
        <PackageReference Include="coverlet.collector" Version="6.0.2">
          <PrivateAssets>all</PrivateAssets>
          <IncludeAssets>runtime; build; native; contentfiles; analyzers; buildtransitive</IncludeAssets>
        </PackageReference>
    </ItemGroup>

    <ItemGroup>
        <ProjectReference Include="..\VoltstroStudios.UnityWebBrowser.Engine.Shared\VoltstroStudios.UnityWebBrowser.Engine.Shared.csproj" />
    </ItemGroup>

</Project><|MERGE_RESOLUTION|>--- conflicted
+++ resolved
@@ -8,13 +8,8 @@
     </PropertyGroup>
 
     <ItemGroup>
-<<<<<<< HEAD
-        <PackageReference Include="Microsoft.NET.Test.Sdk" Version="17.10.0" />
+        <PackageReference Include="Microsoft.NET.Test.Sdk" Version="17.11.0" />
         <PackageReference Include="NUnit" Version="4.2.2" />
-=======
-        <PackageReference Include="Microsoft.NET.Test.Sdk" Version="17.11.0" />
-        <PackageReference Include="NUnit" Version="4.1.0" />
->>>>>>> 9029adce
         <PackageReference Include="NUnit3TestAdapter" Version="4.6.0" />
         <PackageReference Include="coverlet.collector" Version="6.0.2">
           <PrivateAssets>all</PrivateAssets>
